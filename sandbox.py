from functools import cached_property

import distmesh as dm
import matplotlib.pyplot as plt
import numpy as np

from numpy.linalg import inv

from solver.fluid import Fluid
from solver.ib_utils import spread, interp

MU = 1
K = 1

def meshplot(p, t, write_location=None):
    fig, ax = plt.subplots()
    # PyDistMesh appears to access this deprecated property
    # from matplotlib.Axes, so we initialize it to keep it from
    # throwing an exception
    ax._hold = True
    dm.plotting.axes_simpplot2d(ax, p, t)
    if not write_location:
        fig.show()
    else:
        fig.savefig(write_location)


def circle_mesh(r: float, q: np.ndarray, h=0.1):
    def distance(x):
        return np.sqrt(((x - q)**2).sum(1)) - r
    bbox = (q[0] - r, q[1] - r, q[0] + r, q[1] + r)
    return dm.distmesh2d(distance, dm.huniform, h, bbox)


def calculate_area(point1, point2, point3):
    (x1, y1), (x2, y2), (x3, y3) = point1, point2, point3
    area = abs(0.5*(x1*(y2-y3) + x2*(y3-y1) + x3*(y1-y2)))
    return area


def adjacencies(connections):
    adjacencies = {}
    for point1_idx, point2_idx, point3_idx in connections:
        if point1_idx not in adjacencies:
            adjacencies[point1_idx] = set()
        if point2_idx not in adjacencies:
            adjacencies[point2_idx] = set()
        if point3_idx not in adjacencies:
            adjacencies[point3_idx] = set()
        adjacencies[point1_idx].add(point2_idx)
        adjacencies[point1_idx].add(point3_idx)
        adjacencies[point2_idx].add(point1_idx)
        adjacencies[point2_idx].add(point3_idx)
        adjacencies[point3_idx].add(point1_idx)
        adjacencies[point3_idx].add(point2_idx)

    return adjacencies


class Mesh:

    def __init__(self, coordinates, edges):
        self.coordinates = coordinates
        self._edges = edges
        self._ref = None
        self.faces_seen = {}


    @property
    def faces(self):
        return list(self.faces_seen.values())


    @property
    def X(self):
        return np.array([p.x for p in self.points])


    @property
    def Y(self):
        return np.array([p.y for p in self.points])


    @property
    def dA(self):
        return np.array([p.area() for p in self.points])


    @property
    def adjacencies(self):
        return adjacencies(self._edges)


    @cached_property
    def points(self):
        points = []
        for point in self.adjacencies:
            point_index = point
            points.append(
                Point(
                    point_index, self
                )
            )
        points = sorted(points, key=lambda z: z.index)
        return np.array(points)
    

    def face_points(self, indices):
        one, two, three = indices
        return [self.points[one], self.points[two], self.points[three]]


    def area(self):
        area = 0
        for point in self.points:
            area += point.area()
        return area


    @staticmethod
    def standardize(indices):
        return tuple(sorted(list(indices)))


    def register_face(self, indices):
        indices = self.standardize(indices)
        if indices not in self.faces_seen:
            face = Face(indices, self)
            self.faces_seen[indices] = face
            return face
        return self.faces_seen[indices]


    def calculate_point_forces(self):
        for face in self.faces:
            face.calculate_point_forces()


    @property
    def forces(self):
        return np.array([np.array(p.force) for p in self.points])
    

    @property
    def forcesX(self):
        return np.array([force[0] for force in self.forces])
    
    @property
    def forcesY(self):
        return np.array([force[1] for force in self.forces])
<<<<<<< HEAD


    @property
    def reference_x(self):
        return np.array([face.reference_coordinates[0] for face in self.faces])


    @property
    def reference_y(self):
        return np.array([face.reference_coordinates[1] for face in self.faces])

=======
>>>>>>> dd3a17d8
    

    def initialize(self):
        for point in self.points:
            point.find_faces()



class Face:

    def __init__(self, indices, mesh):
        self.indices = indices
        self.mesh = mesh
        self._points = None
        self._ref = self.calculate_coordinates()


    @property
    def points(self):
        return self.mesh.face_points(self.indices)
    

    @points.setter
    def points(self, value):
        self.points = value


    def calculate_coordinates(self):
        return [np.copy(point.coordinates) for point in self.points]


    @property
    def coordinates(self):
        return self.calculate_coordinates()


    @property
    def reference_coordinates(self):
        return self._ref


    def calculate_area(self):
        return calculate_area(*self.coordinates)


    def area(self):
        return self.calculate_area()
    

    def __repr__(self):
        return f"<Face with vertices {self.coordinates}>"


    @property
    def x1(self):
        return self.coordinates[1] - self.coordinates[0]


    @property
    def x2(self):
        return self.coordinates[2] - self.coordinates[0]


    @property
    def s1(self):
        return self.reference_coordinates[1] - self.reference_coordinates[0]


    @property
    def s2(self):
        return self.reference_coordinates[2] - self.reference_coordinates[0]


    @property
    def s(self):
        return np.column_stack([self.s1, self.s2])


    @property
    def x(self):
        return np.column_stack([self.x1, self.x2])


    @property
    def A(self):
        return self.x@inv(self.s)


    @property
    def delta(self):
        return self.s[0, 0]*self.s[1, 1] - self.s[1,0]*self.s[0,1]
    

    @property
    def J(self):
        return np.linalg.det(self.A)


    @property
    def dAdx1_1(self):
        return (1/self.delta)*np.array([
            [self.s2[1], -self.s2[0]],
            [0, 0]
        ])

    @property
    def dAdx1_2(self):
        return (1/self.delta)*np.array([
            [0, 0],
            [self.s2[1], -self.s2[0]]
        ])


    @property
    def dAdx2_1(self):
        return (1/self.delta)*np.array([
            [-self.s1[1], self.s1[0]],
            [0, 0]
        ])

    @property
    def dAdx2_2(self):
        return (1/self.delta)*np.array([
            [0, 0],
            [-self.s1[1], self.s1[0]]
        ])

    @property
    def dAdx0_1(self):
        return (1/self.delta)*np.array([
            [self.s1[1] - self.s2[1], self.s2[0] - self.s1[0]],
            [0, 0]
        ])


    @property
    def dAdx0_2(self):
        return (1/self.delta)*np.array([
            [0, 0],
            [self.s1[1] - self.s2[1], self.s2[0] - self.s1[0]]
        ])


    def dAdx1(self, i):
        return [self.dAdx1_1, self.dAdx1_2][i-1]


    def dAdx2(self, i):
        return [self.dAdx2_1, self.dAdx2_2][i-1]


    def dAdx0(self, i):
        return [self.dAdx0_1, self.dAdx0_2][i-1]
    

    def dAdx(self, k, ell):
        return [
            self.dAdx0(ell),
            self.dAdx1(ell),
            self.dAdx2(ell)
        ][k]

    

    @property
    def dWdA(self):
        invAT = inv(self.A.T)
        term_1 = MU*(self.A/self.J - np.trace(self.A*self.A.T)*invAT/(2*self.J))
        term_2 = K*(self.J - 1)*self.J*invAT
        return term_1 + term_2
    

    def calculate_point_forces(self):
        dWdA = self.dWdA
        for k in (0, 1, 2):
<<<<<<< HEAD
            for ell in (1, 2):
                component_force = 0
=======
            component_force = 0
            for ell in (1, 2):
>>>>>>> dd3a17d8
                component_force += (dWdA*self.dAdx(k, ell)).sum()
                component_force *= -1/self.area() #self.points[k].area()
                self.points[k].force[ell-1] += component_force
                


class Point:

    def __init__(self, point_index, parent_mesh):
        self.index = point_index
        self.mesh = parent_mesh
        self._coordinates = None
        self.force = [0, 0]
        self._faces = []


    def add_force(self, ell, force_value):
        self.force[ell - 1] += force_value
        print(self.force, force_value)

    @property
    def x(self):
        return self.coordinates[0]

    @property
    def y(self):
        return self.coordinates[1]

    @property
    def coordinates(self):
        return self.mesh.coordinates[self.index]
    

    @property
    def setter(self, other):
        self.mesh.coordinates[self.index] = other

    

    @property
    def coordinates_tuple(self):
        return tuple(self.coordinates)


    @property
    def adjacencies(self):
        return self.mesh.adjacencies[self.index]


    def find_faces(self):
        faces = []
        for adjacency in self.adjacencies:
            adjacency_adjacencies = self.mesh.adjacencies[adjacency]
            common = adjacency_adjacencies.intersection(self.adjacencies)
            if common:
                # There should be one node in common per adjacency
                face_indices = (self.index, adjacency, common.pop())
                face = self.mesh.register_face(face_indices)
                self._faces.append(
                    face
                )
        return faces
    

    @property
    def faces(self):
        if not self._faces:
            self._faces = self.find_faces()
        return self._faces


    def area(self):
        area = 0
        for face in self.faces:
            area += (1/3)*face.area()
        return area


    def __add__(self, other):
        return self.coordinates + other


    def __mul__(self, other):
        return self.coordinates*other


    def __truediv__(self, other):
        return self.coordinates/other

    def __exp__(self, other):
        return self.coordinates**other

    def __repr__(self):
        return f"<Point at {self.coordinates}>"
    


def compression_test(mesh):
    fig, ax = plt.subplots()
    coordinates = [p.coordinates for p in mesh.points]
    foo = np.array(coordinates)
    ax.plot(foo[:,0],foo[:,1],'or')


<<<<<<< HEAD
    for point in mesh.points:
        shift = np.array([0.5, 0.5])
        mesh.coordinates[point.index] -= shift
        mesh.coordinates[point.index][0] *= 0.9
=======
if __name__ == '__main__':
    print("Building mesh")
    points, edges = circle_mesh(0.4, np.array([0.5, 0.5]), h=0.1)
    print("Points and edges determined, building mesh object")
    mesh = Mesh(points, edges)
    mesh.initialize()
    fig, ax = plt.subplots()
    coordinates = [p.coordinates for p in mesh.points]
    foo = np.array(coordinates)
    ax.plot(foo[:,0],foo[:,1],'or')


    for point in mesh.points:
        shift = np.array([0.5, 0.5])
        mesh.coordinates[point.index] -= shift
        mesh.coordinates[point.index] *= 1.1
>>>>>>> dd3a17d8
        mesh.coordinates[point.index] += shift

    mesh.calculate_point_forces()


<<<<<<< HEAD
    X = np.linspace(0, 1, 1000)
    Y = np.linspace(0, 1, 1000)
    xv, yv = np.meshgrid(X, Y)
    coordinates = [p.coordinates for p in mesh.points]
    foo = np.array(coordinates)
    bar = np.array(mesh.forces)
    ax.plot(foo[:,0],foo[:,1],'ob')
    ax.quiver(foo[:,0],foo[:,1], bar[:,0],bar[:,1])
    fig.show()


def shear_test(mesh):
    fig, ax = plt.subplots()
    coordinates = [p.coordinates for p in mesh.points]
    foo = np.array(coordinates)
    ax.plot(foo[:,0],foo[:,1],'or')


    for point in mesh.points:
        shift = np.array([0.5, 0.5])
        mesh.coordinates[point.index] -= shift
        mesh.coordinates[point.index][0] += mesh.coordinates[point.index][0] + 2*mesh.coordinates[point.index][1]
        mesh.coordinates[point.index] += shift

    mesh.calculate_point_forces()


=======
>>>>>>> dd3a17d8
    X = np.linspace(0, 1, 1000)
    Y = np.linspace(0, 1, 1000)
    xv, yv = np.meshgrid(X, Y)
    coordinates = [p.coordinates for p in mesh.points]
    foo = np.array(coordinates)
    bar = np.array(mesh.forces)
<<<<<<< HEAD
    ax.plot(foo[:,0],foo[:,1],'ob')
    ax.quiver(foo[:,0],foo[:,1], bar[:,0],bar[:,1])
    fig.show()


def spread_test(mesh):
    for point in mesh.points:
        shift = np.array([0.5, 0.5])
        mesh.coordinates[point.index] -= shift
        mesh.coordinates[point.index][0] += mesh.coordinates[point.index][0] + 2*mesh.coordinates[point.index][1]
        mesh.coordinates[point.index] += shift

    mesh.calculate_point_forces()
    X = np.linspace(0, 1, 55)
    Y = np.linspace(0, 1, 55)
    xv, yv = np.meshgrid(X, Y)
    spread_force = spread(
        np.sqrt((mesh.forces[:,0])**2 + (mesh.forces[:,1])**2),
        xv,
        yv,
        mesh.X,
        mesh.Y,
        mesh.dA
    )
    fig, ax = plt.subplots()
    X = np.linspace(0, 1, 55)
    Y = np.linspace(0, 1, 55)
    xv, yv = np.meshgrid(X, Y)
    coordinates = [p.coordinates for p in mesh.points]
    foo = np.array(coordinates)
    bar = np.array(mesh.forces)
    ax.plot(foo[:,0],foo[:,1],'ob')
    ax.quiver(X,Y, spread_force[:,0],spread_force[:,1])
    fig.show()


def run_tests():
    print("Building mesh")
    points, edges = circle_mesh(0.4, np.array([0.5, 0.5]), h=0.1)
    print("Points and edges determined, building mesh object")
    for test in [compression_test, shear_test, spread_test]:
        mesh = Mesh(points, edges)
        mesh.initialize()
        test(mesh)



if __name__ == '__main__':
    pass
=======
    #ax.plot(foo[:,0],foo[:,1],'ob')
    ax.quiver(foo[:,0],foo[:,1], bar[:,0],bar[:,1])
    fig.show()
>>>>>>> dd3a17d8
<|MERGE_RESOLUTION|>--- conflicted
+++ resolved
@@ -148,8 +148,6 @@
     @property
     def forcesY(self):
         return np.array([force[1] for force in self.forces])
-<<<<<<< HEAD
-
 
     @property
     def reference_x(self):
@@ -160,8 +158,6 @@
     def reference_y(self):
         return np.array([face.reference_coordinates[1] for face in self.faces])
 
-=======
->>>>>>> dd3a17d8
     
 
     def initialize(self):
@@ -337,13 +333,8 @@
     def calculate_point_forces(self):
         dWdA = self.dWdA
         for k in (0, 1, 2):
-<<<<<<< HEAD
             for ell in (1, 2):
                 component_force = 0
-=======
-            component_force = 0
-            for ell in (1, 2):
->>>>>>> dd3a17d8
                 component_force += (dWdA*self.dAdx(k, ell)).sum()
                 component_force *= -1/self.area() #self.points[k].area()
                 self.points[k].force[ell-1] += component_force
@@ -446,43 +437,22 @@
     coordinates = [p.coordinates for p in mesh.points]
     foo = np.array(coordinates)
     ax.plot(foo[:,0],foo[:,1],'or')
-
-
-<<<<<<< HEAD
     for point in mesh.points:
         shift = np.array([0.5, 0.5])
         mesh.coordinates[point.index] -= shift
         mesh.coordinates[point.index][0] *= 0.9
-=======
-if __name__ == '__main__':
-    print("Building mesh")
-    points, edges = circle_mesh(0.4, np.array([0.5, 0.5]), h=0.1)
-    print("Points and edges determined, building mesh object")
-    mesh = Mesh(points, edges)
-    mesh.initialize()
-    fig, ax = plt.subplots()
-    coordinates = [p.coordinates for p in mesh.points]
-    foo = np.array(coordinates)
-    ax.plot(foo[:,0],foo[:,1],'or')
-
-
-    for point in mesh.points:
-        shift = np.array([0.5, 0.5])
-        mesh.coordinates[point.index] -= shift
-        mesh.coordinates[point.index] *= 1.1
->>>>>>> dd3a17d8
         mesh.coordinates[point.index] += shift
 
     mesh.calculate_point_forces()
 
 
-<<<<<<< HEAD
     X = np.linspace(0, 1, 1000)
     Y = np.linspace(0, 1, 1000)
     xv, yv = np.meshgrid(X, Y)
     coordinates = [p.coordinates for p in mesh.points]
     foo = np.array(coordinates)
     bar = np.array(mesh.forces)
+
     ax.plot(foo[:,0],foo[:,1],'ob')
     ax.quiver(foo[:,0],foo[:,1], bar[:,0],bar[:,1])
     fig.show()
@@ -504,15 +474,12 @@
     mesh.calculate_point_forces()
 
 
-=======
->>>>>>> dd3a17d8
     X = np.linspace(0, 1, 1000)
     Y = np.linspace(0, 1, 1000)
     xv, yv = np.meshgrid(X, Y)
     coordinates = [p.coordinates for p in mesh.points]
     foo = np.array(coordinates)
     bar = np.array(mesh.forces)
-<<<<<<< HEAD
     ax.plot(foo[:,0],foo[:,1],'ob')
     ax.quiver(foo[:,0],foo[:,1], bar[:,0],bar[:,1])
     fig.show()
@@ -561,9 +528,4 @@
 
 
 if __name__ == '__main__':
-    pass
-=======
-    #ax.plot(foo[:,0],foo[:,1],'ob')
-    ax.quiver(foo[:,0],foo[:,1], bar[:,0],bar[:,1])
-    fig.show()
->>>>>>> dd3a17d8
+    run_tests()
